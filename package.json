--- conflicted
+++ resolved
@@ -92,9 +92,5 @@
   "engines": {
     "node": ">=14.13.0"
   },
-<<<<<<< HEAD
-  "version": "1.1.3-beta.3"
-=======
   "version": "1.1.4"
->>>>>>> 34adbf82
 }