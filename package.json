--- conflicted
+++ resolved
@@ -90,9 +90,5 @@
     "workspace-tools": "0.16.2",
     "zx": "4.2.0"
   },
-<<<<<<< HEAD
   "version": "1.0.13-beta.4"
-=======
-  "version": "1.0.13"
->>>>>>> 0064c5f0
 }