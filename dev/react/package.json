{
  "name": "@garfish-dev/sub-react",
<<<<<<< HEAD
  "version": "0.0.49",
=======
  "version": "0.1.5",
>>>>>>> 3b441141
  "private": true,
  "dependencies": {
    "@testing-library/jest-dom": "^4.2.4",
    "@testing-library/react": "^9.3.2",
    "@testing-library/user-event": "^7.1.2",
    "antd": "^4.9.4",
    "classnames": "^2.3.1",
    "react": "^16.13.1",
    "react-app-rewired": "^2.1.6",
    "react-dom": "^16.13.1",
    "react-router-dom": "^5.2.0",
    "react-scripts": "3.4.1",
    "react-shadow-dom-retarget-events": "^1.0.11"
  },
  "scripts": {
    "start": "WDS_SOCKET_PORT=2444 PORT=2444 BROWSER=none react-app-rewired start",
    "build": "react-app-rewired build",
    "test": "react-app-rewired test",
    "eject": "react-scripts eject"
  },
  "publishConfig": {
    "registry": "https://registry.npmjs.org"
  },
  "eslintConfig": {
    "extends": "react-app"
  },
  "browserslist": {
    "production": [
      ">0.2%",
      "not dead",
      "not op_mini all"
    ],
    "development": [
      "last 1 chrome version",
      "last 1 firefox version",
      "last 1 safari version"
    ]
  }
}<|MERGE_RESOLUTION|>--- conflicted
+++ resolved
@@ -1,10 +1,6 @@
 {
   "name": "@garfish-dev/sub-react",
-<<<<<<< HEAD
-  "version": "0.0.49",
-=======
   "version": "0.1.5",
->>>>>>> 3b441141
   "private": true,
   "dependencies": {
     "@testing-library/jest-dom": "^4.2.4",
