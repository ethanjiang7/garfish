--- conflicted
+++ resolved
@@ -3,14 +3,6 @@
 (window as any).__GARFISH_PARENT__ = true;
 console.log(GarfishInstance);
 
-<<<<<<< HEAD
-GarfishInstance.run({
-  basename: '/garfish_master',
-  domGetter: () => {
-    return new Promise((resolve) => {
-      resolve(document.querySelector('#submoduleByRouter'));
-    });
-=======
 // let asyncTime = function () {
 //   return new Promise((resolve) => {
 //     setTimeout(() => {
@@ -24,7 +16,6 @@
   domGetter: () => {
     // await asyncTime();
     return document.querySelector('#submoduleByRouter');
->>>>>>> c9fc5ba1
   },
   apps: [
     {
@@ -41,7 +32,7 @@
     },
   ],
   autoRefreshApp: true,
-  disablePreloadApp: true,
+  // disablePreloadApp: true,
   sandbox: {
     open: true,
     snapshot: false,
