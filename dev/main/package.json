--- conflicted
+++ resolved
@@ -1,11 +1,7 @@
 {
   "name": "@garfish-dev/main",
   "private": true,
-<<<<<<< HEAD
-  "version": "0.0.49",
-=======
   "version": "0.1.8",
->>>>>>> 3b441141
   "description": "main template",
   "main": "index.js",
   "scripts": {
