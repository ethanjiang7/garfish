--- conflicted
+++ resolved
@@ -1,10 +1,6 @@
 {
   "name": "garfish",
-<<<<<<< HEAD
-  "version": "1.1.3-beta.3",
-=======
   "version": "1.1.4",
->>>>>>> 34adbf82
   "description": "garfish module.",
   "keywords": [
     "garfish",
