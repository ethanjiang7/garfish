{
  "name": "@garfish/router",
<<<<<<< HEAD
  "version": "1.1.3-beta.3",
=======
  "version": "1.1.4",
>>>>>>> 34adbf82
  "description": "router module.",
  "keywords": [
    "garfish",
    "router"
  ],
  "author": "zhouxiao <codingzx@gmail.com>",
  "homepage": "http://garfish.bytedance.com",
  "license": "MIT",
  "repository": {
    "type": "git",
    "url": "git+https://github.com/bytedance/garfish.git"
  },
  "bugs": {
    "url": "https://github.com/bytedance/garfish/issues"
  },
  "exports": {
    ".": {
      "import": "./dist/esm/index.js",
      "require": "./dist/index.js"
    },
    "./*": "./*"
  },
  "main": "dist/index.js",
  "module": "dist/esm/index.js",
  "types": "dist/index.d.ts",
  "scripts": {
    "build": "rimraf dist && tsup src/index.ts",
    "dev": "cross-env WATCH=true tsup src/index.ts"
  },
  "dependencies": {
    "@garfish/core": "workspace:*",
    "@garfish/utils": "workspace:*"
  },
  "publishConfig": {
    "registry": "https://registry.npmjs.org",
    "access": "public"
  },
  "gitHead": "da33dd16bb9e99588f34079f8b961d0cf9f059fc"
}<|MERGE_RESOLUTION|>--- conflicted
+++ resolved
@@ -1,10 +1,6 @@
 {
   "name": "@garfish/router",
-<<<<<<< HEAD
-  "version": "1.1.3-beta.3",
-=======
   "version": "1.1.4",
->>>>>>> 34adbf82
   "description": "router module.",
   "keywords": [
     "garfish",
