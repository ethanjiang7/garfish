--- conflicted
+++ resolved
@@ -148,19 +148,9 @@
             },
           });
 
-          appInstance.vmSandbox = sandbox;
-          appInstance.global = sandbox.global;
           const originExecScript = sandbox.execScript;
-
-          // Rewrite `app.runCode`
-<<<<<<< HEAD
-          // @ts-ignore
-          appInstance.runCode = (...args) => sandbox.execScript(...args);
-=======
-          appInstance.runCode = (...args) =>
-            originExecScript.call(sandbox, ...args);
-          sandbox.execScript = (code, env, url, options) =>
-            originExecScript.call(
+          sandbox.execScript = (code, env, url, options) => {
+            return originExecScript.call(
               sandbox,
               code,
               {
@@ -171,13 +161,18 @@
               url,
               options,
             );
->>>>>>> 9c407163
-
+          };
+
+          appInstance.vmSandbox = sandbox;
+          appInstance.global = sandbox.global;
+          // Rewrite `app.runCode`
+          appInstance.runCode = (...args) => {
+            return originExecScript.apply(sandbox, args);
+          };
           // Use sandbox document
           if (appInstance.entryManager.DOMApis) {
             appInstance.entryManager.DOMApis.document = sandbox.global.document;
           }
-
           // Use `Garfish.loader` instead of the `sandbox.loader`
           sandbox.loader = Garfish.loader;
         }
