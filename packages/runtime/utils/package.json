{
  "name": "@garfish/utils",
<<<<<<< HEAD
  "version": "0.0.51",
=======
  "version": "0.0.52",
>>>>>>> 877c6ae3
  "description": "utils module.",
  "keywords": [
    "garfish",
    "utils"
  ],
  "author": "zhouxiao <codingzx@gmail.com>",
  "homepage": "https://github.com/bytedance/garfish",
  "license": "Apache-2.0",
  "main": "index.js",
  "module": "dist/utils.esm-bundler.js",
  "repository": {
    "type": "git",
    "url": "git+https://github.com/bytedance/garfish.git"
  },
  "bugs": {
    "url": "https://github.com/bytedance/garfish/issues"
  },
  "scripts": {},
  "types": "dist/index.d.ts",
  "buildOptions": {
    "name": "Utils",
    "devTemplate": "module",
    "formats": [
      "esm-bundler",
      "esm-browser",
      "cjs",
      "umd"
    ]
  },
  "peerDependencies": {
    "@garfish/core": "^0.0.23"
  },
  "publishConfig": {
    "registry": "https://registry.npmjs.org",
    "access": "public"
  },
  "gitHead": "e8bf48ea8ca8db408a4a0a1cdab8ce4a50ab279b"
}<|MERGE_RESOLUTION|>--- conflicted
+++ resolved
@@ -1,10 +1,6 @@
 {
   "name": "@garfish/utils",
-<<<<<<< HEAD
-  "version": "0.0.51",
-=======
   "version": "0.0.52",
->>>>>>> 877c6ae3
   "description": "utils module.",
   "keywords": [
     "garfish",
