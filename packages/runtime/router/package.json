--- conflicted
+++ resolved
@@ -1,10 +1,6 @@
 {
   "name": "@garfish/router",
-<<<<<<< HEAD
-  "version": "0.0.51",
-=======
   "version": "0.0.52",
->>>>>>> 877c6ae3
   "description": "router module.",
   "keywords": [
     "garfish",
@@ -38,11 +34,7 @@
     "@garfish/core": "^0.0.23"
   },
   "dependencies": {
-<<<<<<< HEAD
-    "@garfish/utils": "^0.0.51"
-=======
     "@garfish/utils": "^0.0.52"
->>>>>>> 877c6ae3
   },
   "publishConfig": {
     "registry": "https://registry.npmjs.org",
