import { Garfish } from '@garfish/core';
import GarfishRouter from '@garfish/router';
import GarfishBrowserVm from '@garfish/browser-vm';
import GarfishBrowserSnapshot from '@garfish/browser-snapshot';
import { def, warn, hasOwn, inBrowser, __GARFISH_FLAG__ } from '@garfish/utils';

declare global {
  interface Window {
    Garfish: Garfish;
    __GARFISH__: boolean;
    __PROWER_BY_GAR__: boolean;
  }
}

// Initialize the Garfish, currently existing environment to allow only one instance (export to is for test)
export function createContext(): Garfish {
  let fresh = false;
  // Existing garfish instance, direct return
  if (inBrowser() && window['__GARFISH__'] && window['Garfish']) {
    return window['Garfish'];
  }

  const GarfishInstance = new Garfish({
<<<<<<< HEAD
=======
    apps: [],
    basename: '',
    domGetter: () => null,
    sandbox: {
      snapshot: false,
      disableWith: false,
      strictIsolation: false,
    },
    autoRefreshApp: true,
    disableStatistics: false,
    disablePreloadApp: false,
    nested: false,
    beforeLoad: async () => {},
    afterLoad: () => {},
    beforeEval: () => {},
    afterEval: () => {},
    beforeMount: () => {},
    afterMount: () => {},
    beforeUnmount: () => {},
    afterUnmount: () => {},
    errorLoadApp: (err) => error(err),
    errorMountApp: (err) => error(err),
    errorUnmountApp: (err) => error(err),
    onNotMatchRouter: () => {},
>>>>>>> 877c6ae3
    plugins: [GarfishRouter(), GarfishBrowserVm(), GarfishBrowserSnapshot()],
  });

  type globalValue = boolean | Garfish | Record<string, unknown>;
  const set = (namespace: string, val: globalValue = GarfishInstance) => {
    if (hasOwn(window, namespace)) {
      if (!(window[namespace] && window[namespace].flag === __GARFISH_FLAG__)) {
        const next = () => {
          fresh = true;
          if (__DEV__) {
            warn(`"Window.${namespace}" will be overwritten by "garfish".`);
          }
        };
        const desc = Object.getOwnPropertyDescriptor(window, namespace);
        if (desc) {
          if (desc.configurable) {
            def(window, namespace, val);
            next();
          } else if (desc.writable) {
            window[namespace] = val;
            next();
          }
        }
      }
    } else {
      fresh = true;
      def(window, namespace, val);
    }
  };

  if (inBrowser()) {
    // Global flag
    set('Garfish');
    set('Gar');
    set('Garfish');
    def(window, '__GARFISH__', true);
  }

  if (fresh) {
    if (__DEV__) {
      if (__VERSION__ !== window['Garfish'].version) {
        warn(
          'The "garfish version" used by the main and sub-applications is inconsistent.',
        );
      }
    }
  }
  return GarfishInstance;
}

export { interfaces } from '@garfish/core';
export { Garfish } from '@garfish/core';
export default createContext();<|MERGE_RESOLUTION|>--- conflicted
+++ resolved
@@ -21,33 +21,6 @@
   }
 
   const GarfishInstance = new Garfish({
-<<<<<<< HEAD
-=======
-    apps: [],
-    basename: '',
-    domGetter: () => null,
-    sandbox: {
-      snapshot: false,
-      disableWith: false,
-      strictIsolation: false,
-    },
-    autoRefreshApp: true,
-    disableStatistics: false,
-    disablePreloadApp: false,
-    nested: false,
-    beforeLoad: async () => {},
-    afterLoad: () => {},
-    beforeEval: () => {},
-    afterEval: () => {},
-    beforeMount: () => {},
-    afterMount: () => {},
-    beforeUnmount: () => {},
-    afterUnmount: () => {},
-    errorLoadApp: (err) => error(err),
-    errorMountApp: (err) => error(err),
-    errorUnmountApp: (err) => error(err),
-    onNotMatchRouter: () => {},
->>>>>>> 877c6ae3
     plugins: [GarfishRouter(), GarfishBrowserVm(), GarfishBrowserSnapshot()],
   });
 
