{
  "name": "@garfish/hooks",
<<<<<<< HEAD
  "version": "0.0.59-alpha.0.2",
  "description": "hooks module.",
  "keywords": [
    "garfish",
    "hooks"
  ],
  "author": "chentao.arthur <chentao.arthur@bytedance.com>",
  "homepage": "https://github.com/bytedance/garfish",
  "license": "Apache-2.0",
  "main": "index.js",
  "module": "dist/hooks.esm-bundler.js",
=======
  "version": "0.0.59",
  "author": "zhoushaw",
  "description": "fork from tapable",
  "license": "MIT",
  "homepage": "https://github.com/webpack/tapable",
>>>>>>> 6d6d905a
  "repository": {
    "type": "git",
    "url": "git+https://github.com/bytedance/garfish.git"
  },
  "bugs": {
    "url": "https://github.com/bytedance/garfish/issues"
  },
  "scripts": {},
  "types": "dist/index.d.ts",
  "buildOptions": {
    "name": "Hooks",
    "devTemplate": "module",
    "formats": [
      "esm-bundler",
      "esm-browser",
      "cjs",
      "umd"
    ]
  },
  "publishConfig": {
    "registry": "https://registry.npmjs.org"
  }
}<|MERGE_RESOLUTION|>--- conflicted
+++ resolved
@@ -1,24 +1,10 @@
 {
   "name": "@garfish/hooks",
-<<<<<<< HEAD
-  "version": "0.0.59-alpha.0.2",
-  "description": "hooks module.",
-  "keywords": [
-    "garfish",
-    "hooks"
-  ],
-  "author": "chentao.arthur <chentao.arthur@bytedance.com>",
-  "homepage": "https://github.com/bytedance/garfish",
-  "license": "Apache-2.0",
-  "main": "index.js",
-  "module": "dist/hooks.esm-bundler.js",
-=======
   "version": "0.0.59",
   "author": "zhoushaw",
   "description": "fork from tapable",
   "license": "MIT",
   "homepage": "https://github.com/webpack/tapable",
->>>>>>> 6d6d905a
   "repository": {
     "type": "git",
     "url": "git+https://github.com/bytedance/garfish.git"
