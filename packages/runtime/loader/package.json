--- conflicted
+++ resolved
@@ -1,10 +1,6 @@
 {
   "name": "@garfish/loader",
-<<<<<<< HEAD
-  "version": "0.0.59-alpha.0.2",
-=======
   "version": "0.0.59",
->>>>>>> 6d6d905a
   "description": "loader module.",
   "keywords": [
     "garfish",
