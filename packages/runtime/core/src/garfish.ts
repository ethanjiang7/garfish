--- conflicted
+++ resolved
@@ -55,22 +55,16 @@
   }
 
   private injectOptionalPlugin(options?: interfaces.Options) {
-<<<<<<< HEAD
-    const defaultPlugin = [GarfishHMRPlugin(), GarfishOptionsLife(options)];
-    if (!options.disablePreloadApp) {
-      defaultPlugin.push(GarfishPreloadPlugin());
-    }
-    defaultPlugin.forEach((plugin) => this.usePlugin(plugin));
-  }
-=======
     const defaultPlugin = [
       GarfishHMRPlugin(),
       GarfishOptionsLife(options),
       GarfishPerformance(),
     ];
-    // Preload plugin
-    if (!options.disablePreloadApp) defaultPlugin.push(GarfishPreloadPlugin());
->>>>>>> 877c6ae3
+    if (!options.disablePreloadApp) {
+      defaultPlugin.push(GarfishPreloadPlugin());
+    }
+    defaultPlugin.forEach((plugin) => this.usePlugin(plugin));
+  }
 
   private async mergeAppOptions(
     appName: string,
@@ -147,7 +141,6 @@
         // Nested applications have independent life cycles
         this.usePlugin(hooks, GarfishOptionsLife(options));
 
-<<<<<<< HEAD
         if (options.apps) {
           // usage:
           //  `Garfish.run({ apps: [{ props: Garfish.props }] })`
@@ -165,24 +158,6 @@
       } else if (__DEV__) {
         warn('Garfish is already running now, Cannot run Garfish repeatedly.');
       }
-=======
-        this.registerApp(
-          options.apps?.map((app) => {
-            return {
-              ...app,
-              hooks: hooks,
-              props: options?.props || this.options.props,
-              sandbox: options?.sandbox || this.options.sandbox,
-              basename: options?.basename || this.options.basename,
-              domGetter: options?.domGetter || this.options.domGetter,
-            };
-          }),
-        );
-      }
-      __DEV__ &&
-        warn('Garfish is already running now, Cannot run Garfish repeatedly.');
-      return this;
->>>>>>> 877c6ae3
     }
 
     // register plugins
@@ -243,45 +218,8 @@
     appName: string,
     options?: Partial<interfaces.LoadAppOptions> | string,
   ): Promise<interfaces.App | null> {
-<<<<<<< HEAD
     assert(appName, 'Miss appName.');
     const appInfo = await this.mergeAppOptions(appName, options);
-=======
-    let appInfo = this.appInfos[appName];
-
-    if (isPlainObject(options)) {
-      // Does not support does not have remote resources and no registered application
-      assert(
-        !(!appInfo && !appInfo.entry),
-        `Can't load unexpected module "${appName}".` +
-          'Please provide the entry parameters or registered in advance of the app',
-      );
-      // Deep clone app options
-      const tempInfo = appInfo;
-      const originOpts = { ...(options as Partial<interfaces.LoadAppOptions>) };
-      delete (options as Partial<interfaces.LoadAppOptions>).props;
-
-      appInfo = deepMerge(tempInfo, options);
-      appInfo.props = hasOwn(originOpts, 'props')
-        ? originOpts.props
-        : this.options.props;
-      appInfo.hooks = hasOwn(tempInfo, 'hooks') ? tempInfo.hooks : null;
-    } else if (typeof options === 'string') {
-      // `Garfish.loadApp('appName', 'https://xx.html');`
-      appInfo = {
-        name: appName,
-        entry: options,
-        basename: this.options.basename || '/',
-        props: this.options.props,
-        domGetter:
-          this.options.domGetter || (() => document.createElement('div')),
-      };
-    }
-
-    // Initialize the mount point, support domGetter as promise, is advantageous for the compatibility
-    if (appInfo.domGetter)
-      appInfo.domGetter = await getRenderNode(appInfo.domGetter);
->>>>>>> 877c6ae3
 
     const asyncLoadProcess = async () => {
       // Return not undefined type data directly to end loading
