--- conflicted
+++ resolved
@@ -1,15 +1,3 @@
-<<<<<<< HEAD
-import { VText, VNode } from '@garfish/utils';
-import {
-  CssResource,
-  HtmlResource as HtmlResourceInterfaces,
-  JsResource as JsResourceInterfaces,
-} from '../module/source';
-import { SyncHook, AsyncSeriesBailHook } from '@garfish/hooks';
-import { Garfish } from '../garfish';
-import { Loader } from '../module/loader';
-=======
->>>>>>> 15a00e47
 import { EventEmitter } from 'events';
 import { SyncHook, AsyncSeriesBailHook } from '@garfish/hooks';
 import {
