--- conflicted
+++ resolved
@@ -325,23 +325,9 @@
 }
 
 export function transformUrl(resolvePath: string, curPath: string) {
-<<<<<<< HEAD
-  try {
-    const baseUrl = new URL(resolvePath, location.href);
-    const realPath = new URL(curPath, baseUrl.href);
-    return realPath.href;
-  } catch {
-    __DEV__ &&
-      warn(
-        `resolvePath is ${resolvePath}, curPath is ${curPath} .Conversion failure`,
-      );
-    return curPath;
-  }
-=======
   const baseUrl = new URL(resolvePath, location.href);
   const realPath = new URL(curPath, baseUrl.href);
   return realPath.href;
->>>>>>> 813f1d6d
 }
 
 export function findTarget(
